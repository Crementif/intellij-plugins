--- conflicted
+++ resolved
@@ -429,13 +429,8 @@
         final String qName = clazz.getQualifiedName();
         final boolean hasOverride = attributeList != null && attributeList.hasModifier(JSAttributeList.ModifierType.OVERRIDE);
 
-<<<<<<< HEAD
         final Ref<JSFunction> set = new Ref<JSFunction>();
         boolean b = JSResolveUtil.iterateType(node, parent, qName, new JSOverrideHandler() {
-=======
-        final Ref<JSFunction> set = new Ref<>();
-        boolean b = JSResolveUtil.iterateType(node, parent, qName, new JSResolveUtil.OverrideHandler() {
->>>>>>> b7aca3ae
           public boolean process(@NotNull final List<JSPsiElementBase> elements, final PsiElement scope, final String className) {
             //noinspection StringEquality
             if (qName == className || qName != null && qName.equals(className)) return true;
