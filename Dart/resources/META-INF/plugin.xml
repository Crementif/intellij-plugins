<idea-plugin version="2">
  <name>Dart</name>
  <description>Support for Dart programming language</description>
  <version>999.999</version>
  <vendor>JetBrains</vendor>
  <idea-version since-build="142.1" until-build="142.*"/>
  <depends>com.intellij.modules.xml</depends>
  <depends optional="true" config-file="dartium-debugger-support.xml">JavaScriptDebugger</depends>
  <depends optional="true" config-file="dart-yaml.xml">org.jetbrains.plugins.yaml</depends>
  <depends optional="true" config-file="dart-copyright.xml">com.intellij.copyright</depends>

  <!-- Uncomment the following line when running Dart tests for the 'Dart-plugin' project. Do not commit these lines uncommented! -->
  <!--<depends>com.intellij.plugins.webcomponents</depends>-->

  <change-notes>
    <![CDATA[
        <ul>
          <li>Various improvements and bug fixes</li>
        </ul>
      ]]>
  </change-notes>

  <application-components/>

  <project-components>
    <component>
      <implementation-class>com.jetbrains.lang.dart.DartProjectComponent</implementation-class>
      <skipForDefaultProject/>
    </component>
  </project-components>

  <extensions defaultExtensionNs="com.intellij">
    <errorHandler implementation="com.intellij.diagnostic.ITNReporter"/>
    <fileTypeFactory implementation="com.jetbrains.lang.dart.DartFileTypeFactory"/>
    <psi.treeChangePreprocessor implementation="com.jetbrains.lang.dart.DartPsiTreeChangePreprocessor"/>
    <lang.syntaxHighlighterFactory language="Dart" implementationClass="com.jetbrains.lang.dart.highlight.DartSyntaxHighlighterFactory"/>
    <problemFileHighlightFilter implementation="com.jetbrains.lang.dart.highlight.DartProblemFileHighlightFilter"/>

    <lang.braceMatcher language="Dart" implementationClass="com.jetbrains.lang.dart.ide.DartBraceMatcher"/>
    <typedHandler implementation="com.jetbrains.lang.dart.ide.editor.DartTypeHandler" id="Dart"/>
    <quoteHandler fileType="Dart" className="com.jetbrains.lang.dart.ide.editor.DartQuoteHandler"/>

    <lang.commenter language="Dart" implementationClass="com.jetbrains.lang.dart.ide.DartCommenter"/>
    <lang.parserDefinition language="Dart" implementationClass="com.jetbrains.lang.dart.DartParserDefinition"/>

    <enterHandlerDelegate implementation="com.jetbrains.lang.dart.ide.editor.DartEnterInDocLineCommentHandler"/>

    <languageInjector implementation="com.jetbrains.lang.dart.psi.DartLanguageInjector"/>

    <colorSettingsPage implementation="com.jetbrains.lang.dart.highlight.DartColorsAndFontsPage"/>
    <lang.foldingBuilder language="Dart" implementationClass="com.jetbrains.lang.dart.folding.DartFoldingBuilder"/>

    <html.scriptContentProvider language="Dart" implementationClass="com.jetbrains.lang.dart.DartScriptContentProvider"/>
    <writingAccessProvider implementation="com.jetbrains.lang.dart.ide.DartWritingAccessProvider"/>
    <spellchecker.support language="Dart" implementationClass="com.jetbrains.lang.dart.DartSpellcheckingStrategy"/>
    <lang.documentationProvider language="Dart" implementationClass="com.jetbrains.lang.dart.ide.documentation.DartDocumentationProvider"/>
    <lang.implementationTextSelectioner language="Dart"
                                        implementationClass="com.jetbrains.lang.dart.ide.DartImplementationTextSelectioner"/>
    <lang.formatter language="Dart" implementationClass="com.jetbrains.lang.dart.ide.formatter.DartFormattingModelBuilder"/>
    <lang.psiStructureViewFactory language="Dart" implementationClass="com.jetbrains.lang.dart.ide.structure.DartStructureViewFactory"/>
    <lang.structureViewExtension implementation="com.jetbrains.lang.dart.ide.structure.DartStructureViewExtension"/>
    <psi.referenceContributor language="HTML" implementation="com.jetbrains.lang.dart.psi.DartPackagePathReferenceContributor"
                              order="last"/>
    <include.provider implementation="com.jetbrains.lang.dart.psi.DartPackageAwareFileIncludeProvider" order="first"/>
    <typeHierarchyProvider language="Dart" implementationClass="com.jetbrains.lang.dart.ide.hierarchy.type.DartTypeHierarchyProvider"/>
    <lang.elementManipulator forClass="com.jetbrains.lang.dart.psi.DartUriElement"
                             implementationClass="com.jetbrains.lang.dart.psi.impl.DartUriElementBase$DartUriElementManipulator"/>
    <lang.refactoringSupport language="Dart"
                             implementationClass="com.jetbrains.lang.dart.ide.refactoring.DartRefactoringSupportProvider"/>

    <codeInsight.parameterInfo language="Dart"
                               implementationClass="com.jetbrains.lang.dart.ide.info.DartParameterInfoHandler"/>

    <renamePsiElementProcessor implementation="com.jetbrains.lang.dart.ide.DartRenamePsiElementProcessor"/>
    <codeStyleSettingsProvider implementation="com.jetbrains.lang.dart.ide.formatter.settings.DartCodeStyleSettingsProvider"/>
    <langCodeStyleSettingsProvider implementation="com.jetbrains.lang.dart.ide.formatter.settings.DartLanguageCodeStyleSettingsProvider"/>

    <codeInsight.lineMarkerProvider language="Dart"
                                    implementationClass="com.jetbrains.lang.dart.ide.marker.DartImplementationsMarkerProvider"/>
    <codeInsight.lineMarkerProvider language="Dart"
                                    implementationClass="com.jetbrains.lang.dart.ide.marker.DartMethodOverrideMarkerProvider"/>

    <codeInsight.gotoSuper language="Dart" implementationClass="com.jetbrains.lang.dart.ide.actions.DartGotoSuperHandler"/>

    <codeInsight.overrideMethod language="Dart"
                                implementationClass="com.jetbrains.lang.dart.ide.generation.DartOverrideMethodHandler"/>
    <codeInsight.implementMethod language="Dart"
                                 implementationClass="com.jetbrains.lang.dart.ide.generation.DartImplementMethodHandler"/>

    <fileBasedIndex implementation="com.jetbrains.lang.dart.ide.index.DartImportAndExportIndex"/>
    <fileBasedIndex implementation="com.jetbrains.lang.dart.ide.index.DartPartUriIndex"/>
    <!--<fileBasedIndex implementation="com.jetbrains.lang.dart.ide.index.DartSourceIndex"/>-->
    <fileBasedIndex implementation="com.jetbrains.lang.dart.ide.index.DartClassIndex"/>
    <fileBasedIndex implementation="com.jetbrains.lang.dart.ide.index.DartLibraryIndex"/>
    <fileBasedIndex implementation="com.jetbrains.lang.dart.ide.index.DartComponentIndex"/>
    <fileBasedIndex implementation="com.jetbrains.lang.dart.ide.index.DartSymbolIndex"/>
    <fileBasedIndex implementation="com.jetbrains.lang.dart.ide.index.DartInheritanceIndex"/>

    <definitionsSearch implementation="com.jetbrains.lang.dart.ide.index.DartInheritanceIndex$DefinitionsSearchExecutor"/>

    <!-- moduleBuilder works in IntelliJ IDEA only -->
    <moduleBuilder builderClass="com.jetbrains.lang.dart.projectWizard.DartModuleBuilder"/>
    <!-- directoryProjectGenerator works in WebStorm and other small IDEs -->
    <directoryProjectGenerator implementation="com.jetbrains.lang.dart.projectWizard.DartProjectGenerator"/>

    <projectConfigurable groupId="language" instance="com.jetbrains.lang.dart.sdk.DartConfigurable"
                         id="dart.settings" key="dart.title" bundle="com.jetbrains.lang.dart.DartBundle" nonDefaultProject="true"/>
    <library.presentationProvider implementation="com.jetbrains.lang.dart.sdk.DartSdkLibraryPresentationProvider"/>
    <library.type implementation="com.jetbrains.lang.dart.sdk.DartPackagesLibraryType"/>
    <treeStructureProvider implementation="com.jetbrains.lang.dart.DartTreeStructureProvider"/>
    <iconProvider implementation="com.jetbrains.lang.dart.DartIconProvider" order="first"/>

    <internalFileTemplate name="Dart File"/>

    <liveTemplateMacro implementation="com.jetbrains.lang.dart.ide.template.macro.DartClassNameMacro"/>
    <liveTemplateMacro implementation="com.jetbrains.lang.dart.ide.template.macro.DartMethodNameMacro"/>
    <liveTemplateMacro implementation="com.jetbrains.lang.dart.ide.template.macro.DartMethodParametersMacro"/>
    <liveTemplateMacro implementation="com.jetbrains.lang.dart.ide.template.macro.DartMethodReturnTypeMacro"/>
    <liveTemplateMacro implementation="com.jetbrains.lang.dart.ide.template.macro.DartListVariableMacro"/>
    <liveTemplateMacro implementation="com.jetbrains.lang.dart.ide.template.macro.DartIterableVariableMacro"/>
    <liveTemplateMacro implementation="com.jetbrains.lang.dart.ide.template.macro.DartSuggestIndexNameMacro"/>
    <liveTemplateMacro implementation="com.jetbrains.lang.dart.ide.template.macro.DartSuggestVariableNameMacro"/>

    <liveTemplateContext implementation="com.jetbrains.lang.dart.ide.template.DartTemplateContextType"/>
    <defaultLiveTemplatesProvider implementation="com.jetbrains.lang.dart.ide.template.DartLiveTemplatesProvider"/>

    <lang.surroundDescriptor language="Dart"
                             implementationClass="com.jetbrains.lang.dart.ide.surroundWith.DartExpressionSurroundDescriptor"/>
    <lang.surroundDescriptor language="Dart"
                             implementationClass="com.jetbrains.lang.dart.ide.surroundWith.DartStatementsSurroundDescriptor"/>

    <gotoClassContributor implementation="com.jetbrains.lang.dart.ide.DartClassContributor"/>
    <gotoSymbolContributor implementation="com.jetbrains.lang.dart.ide.DartSymbolContributor"/>

    <completion.contributor language="Dart" implementationClass="com.jetbrains.lang.dart.ide.completion.DartServerCompletionContributor"/>
    <weigher key="completion" id="DartServerCompletionWeigher" order="after prefix"
             implementationClass="com.jetbrains.lang.dart.ide.completion.DartServerCompletionWeigher"/>
    <!--<completion.contributor language="Dart" implementationClass="com.jetbrains.lang.dart.ide.completion.DartKeywordCompletionContributor"/>-->
    <!--<completion.contributor language="Dart" implementationClass="com.jetbrains.lang.dart.ide.completion.DartArgumentNameContributor"/>-->
    <!--<completion.contributor language="Dart"-->
                            <!--implementationClass="com.jetbrains.lang.dart.ide.completion.DartClassNameCompletionContributor"/>-->
    <!--<completion.contributor language="Dart"-->
                            <!--implementationClass="com.jetbrains.lang.dart.ide.completion.DartReferenceCompletionContributor"/>-->

    <resolveScopeProvider implementation="com.jetbrains.lang.dart.resolve.DartResolveScopeProvider"/>

    <!--<externalAnnotator language="Dart" implementationClass="com.jetbrains.lang.dart.analyzer.DartAnalysisServerColorAnnotator"/>-->
    <externalAnnotator language="Dart" implementationClass="com.jetbrains.lang.dart.analyzer.DartAnalysisServerAnnotator"/>
    <externalAnnotator language="HTML" implementationClass="com.jetbrains.lang.dart.analyzer.DartAnalysisServerAnnotator"/>
    <annotator language="Dart" implementationClass="com.jetbrains.lang.dart.ide.annotator.DartColorAnnotator"/>
    <!--<annotator language="Dart" implementationClass="com.jetbrains.lang.dart.ide.annotator.DartUnresolvedReferenceVisitor"/>-->

    <lang.findUsagesProvider language="Dart" implementationClass="com.jetbrains.lang.dart.ide.findUsages.DartFindUsagesProvider"/>
    <usageTypeProvider implementation="com.jetbrains.lang.dart.ide.findUsages.DartUsageTypeProvider"/>
    <findUsagesHandlerFactory implementation="com.jetbrains.lang.dart.ide.findUsages.DartServerFindUsagesHandlerFactory"/>
    <fileStructureGroupRuleProvider implementation="com.jetbrains.lang.dart.ide.findUsages.DartUnitMemberGroupRuleProvider"/>
    <fileStructureGroupRuleProvider implementation="com.jetbrains.lang.dart.ide.findUsages.DartClassMemberGroupRuleProvider"/>

<<<<<<< HEAD
    <intentionAction>
      <className>com.jetbrains.lang.dart.assists.DartQuickAssistIntention</className>
      <category>Dart</category>
    </intentionAction>
=======
    <lang.importOptimizer language="Dart" implementationClass="com.jetbrains.lang.dart.ide.imports.DartImportOptimizer"/>
>>>>>>> 3a51fd77

    <applicationService serviceInterface="com.jetbrains.lang.dart.analyzer.DartAnalysisServerService"
                        serviceImplementation="com.jetbrains.lang.dart.analyzer.DartAnalysisServerService"/>
    <projectService serviceInterface="com.jetbrains.lang.dart.psi.DartClassResolveCache"
                    serviceImplementation="com.jetbrains.lang.dart.psi.DartClassResolveCache"/>
    <projectService serviceInterface="com.jetbrains.lang.dart.pubServer.PubServerManager"
                    serviceImplementation="com.jetbrains.lang.dart.pubServer.PubServerManager"/>
    <projectService serviceInterface="com.jetbrains.lang.dart.ide.errorTreeView.DartProblemsViewImpl"
                    serviceImplementation="com.jetbrains.lang.dart.ide.errorTreeView.DartProblemsViewImpl"/>

    <applicationService serviceInterface="com.jetbrains.lang.dart.folding.DartCodeFoldingSettings"
                        serviceImplementation="com.jetbrains.lang.dart.folding.DartCodeFoldingSettings"/>
    <exportable serviceInterface="com.jetbrains.lang.dart.folding.DartCodeFoldingSettings"/>
    <codeFoldingOptionsProvider instance="com.jetbrains.lang.dart.folding.DartCodeFoldingOptionsProvider"/>

    <editorNotificationProvider implementation="com.jetbrains.lang.dart.ide.actions.DartEditorNotificationsProvider"/>
    <codeInspection.InspectionExtension id="dartGlobalInspection"
                                        implementation="com.jetbrains.lang.dart.ide.inspections.analyzer.DartAnalysisServerInspectionExtensionsFactory"/>

    <consoleFilterProvider implementation="com.jetbrains.lang.dart.ide.runner.DartConsoleFilterProvider" order="first"/>

    <xdebugger.breakpointType implementation="com.jetbrains.lang.dart.ide.runner.DartLineBreakpointType"/>

    <configurationType implementation="com.jetbrains.lang.dart.ide.runner.server.DartCommandLineRunConfigurationType"/>
    <runConfigurationProducer implementation="com.jetbrains.lang.dart.ide.runner.server.DartCommandLineRuntimeConfigurationProducer"/>
    <configurationType implementation="com.jetbrains.lang.dart.ide.runner.server.DartRemoteDebugConfigurationType"/>

    <configurationType implementation="com.jetbrains.lang.dart.ide.runner.unittest.DartUnitRunConfigurationType"/>
    <runConfigurationProducer implementation="com.jetbrains.lang.dart.ide.runner.unittest.DartUnitRunConfigurationProducer"/>

    <programRunner implementation="com.jetbrains.lang.dart.ide.runner.DartRunner"/>

    <!--inspections-->

    <globalInspection shortName="DartAnalysisServerGlobalInspectionTool"
                      bundle="com.jetbrains.lang.dart.DartBundle"
                      key="dart.analyzer.inspection.display.name"
                      groupName="Dart"
                      enabledByDefault="true"
                      level="WARNING"
                      implementationClass="com.jetbrains.lang.dart.ide.inspections.analyzer.DartAnalysisServerGlobalInspectionTool"/>

  </extensions>

  <extensions defaultExtensionNs="org.jetbrains">
    <webServerPathHandler implementation="com.jetbrains.lang.dart.pubServer.PubServerPathHandler"/>
  </extensions>

  <actions>
    <!-- Action for Google internal developers only, action can be found only using 'Find Action' -->
    <action id="Dart.pub.list.package.dirs" class="com.jetbrains.lang.dart.sdk.listPackageDirs.PubListPackageDirsAction"
            text="Configure Dart package roots using 'pub list-package-dirs'"/>

    <action id="Dart.stop.pub.server" class="com.jetbrains.lang.dart.pubServer.StopPubServerAction" text="Stop Pub Serve"/>

    <action id="Dart.NewDartFile" class="com.jetbrains.lang.dart.ide.actions.CreateDartFileAction"
            text="Dart File" description="Create new Dart file">
      <add-to-group group-id="NewGroup" anchor="before" relative-to-action="NewFromTemplate"/>
    </action>
    <action id="Dart.Reanalyze" class="com.jetbrains.lang.dart.ide.actions.ReanalyzeDartSourcesAction"
            text="Reanalyze Dart Sources" description="Reanalyze all Dart source files">
    </action>
    <action id="Dart.DartStyle" class="com.jetbrains.lang.dart.ide.actions.DartStyleAction"
            text="Reformat with Dart Style" description="Format your Dart code using the dart_style formatter">
      <add-to-group group-id="CodeFormatGroup" anchor="last"/>
      <add-to-group group-id="EditorPopupMenu" relative-to-action="EditorPopupMenu1" anchor="after"/>
      <add-to-group group-id="ProjectViewPopupMenuModifyGroup" anchor="before" relative-to-action="$Delete"/>
    </action>
    <action id="Dart.DartSortMembers" class="com.jetbrains.lang.dart.ide.actions.DartSortMembersAction"
            text="Sort members in Dart File" description="Sort members in your Dart code">
      <add-to-group group-id="CodeFormatGroup" anchor="after" relative-to-action="Dart.DartStyle"/>
    </action>
    <action id="Generate.Constructor.Dart" class="com.jetbrains.lang.dart.ide.generation.DartGenerateConstructorAction"
            text="Constructor">
      <add-to-group anchor="first" group-id="GenerateGroup"/>
    </action>
    <action id="Generate.GetAccessor.Dart" class="com.jetbrains.lang.dart.ide.generation.DartGenerateGetterAction"
            text="Getter">
      <add-to-group anchor="after" relative-to-action="Generate.Constructor.Dart" group-id="GenerateGroup"/>
    </action>
    <action id="Generate.SetAccessor.Dart" class="com.jetbrains.lang.dart.ide.generation.DartGenerateSetterAction"
            text="Setter">
      <add-to-group anchor="after" relative-to-action="Generate.GetAccessor.Dart" group-id="GenerateGroup"/>
    </action>
    <action id="Generate.GetSetAccessor.Dart" class="com.jetbrains.lang.dart.ide.generation.DartGenerateGetterSetterAction"
            text="Getter and Setter">
      <add-to-group anchor="after" relative-to-action="Generate.SetAccessor.Dart" group-id="GenerateGroup"/>
    </action>

    <group>
      <action id="Dart.pub.get" class="com.jetbrains.lang.dart.ide.actions.DartPubGetAction" text="Pub: Get Dependencies"
              description="Run 'pub get'"/>
      <action id="Dart.pub.upgrade" class="com.jetbrains.lang.dart.ide.actions.DartPubUpgradeAction" text="Pub: Upgrade Dependencies"
              description="Run 'pub upgrade'"/>
      <action id="Dart.pub.build" class="com.jetbrains.lang.dart.ide.actions.DartPubBuildAction" text="Pub: Build..."
              description="Run 'pub build'"/>
      <separator/>
      <add-to-group group-id="EditorPopupMenu" anchor="first"/>
      <add-to-group group-id="ProjectViewPopupMenu" relative-to-action="CutCopyPasteGroup" anchor="before"/>
    </group>
    <action id="Dart.pub.cache.repair" class="com.jetbrains.lang.dart.ide.actions.DartPubCacheRepairAction" text="Pub: Repair Cache..."
            description="Run 'pub cache repair'"/>

    <action id="DartTypeHierarchy.BaseOnThisType" text="Base on This Type"
            class="com.jetbrains.lang.dart.ide.hierarchy.type.DartTypeHierarchyBrowser$BaseOnThisTypeAction"/>
    <group id="DartClassHierarchyPopupMenu">
      <reference ref="DartTypeHierarchy.BaseOnThisType"/>
      <reference ref="TypeHierarchy.Class"/>
      <reference ref="TypeHierarchy.Subtypes"/>
      <reference ref="TypeHierarchy.Supertypes"/>
      <separator/>
      <reference ref="EditSource"/>
      <separator/>
      <reference ref="FindUsages"/>
      <reference ref="RefactoringMenu"/>
      <separator/>
      <reference ref="AddToFavorites"/>
      <separator/>
      <reference ref="VersionControlsGroup"/>
      <separator/>
    </group>

  </actions>
</idea-plugin><|MERGE_RESOLUTION|>--- conflicted
+++ resolved
@@ -74,6 +74,7 @@
     <renamePsiElementProcessor implementation="com.jetbrains.lang.dart.ide.DartRenamePsiElementProcessor"/>
     <codeStyleSettingsProvider implementation="com.jetbrains.lang.dart.ide.formatter.settings.DartCodeStyleSettingsProvider"/>
     <langCodeStyleSettingsProvider implementation="com.jetbrains.lang.dart.ide.formatter.settings.DartLanguageCodeStyleSettingsProvider"/>
+    <lang.importOptimizer language="Dart" implementationClass="com.jetbrains.lang.dart.ide.imports.DartImportOptimizer"/>
 
     <codeInsight.lineMarkerProvider language="Dart"
                                     implementationClass="com.jetbrains.lang.dart.ide.marker.DartImplementationsMarkerProvider"/>
@@ -156,14 +157,10 @@
     <fileStructureGroupRuleProvider implementation="com.jetbrains.lang.dart.ide.findUsages.DartUnitMemberGroupRuleProvider"/>
     <fileStructureGroupRuleProvider implementation="com.jetbrains.lang.dart.ide.findUsages.DartClassMemberGroupRuleProvider"/>
 
-<<<<<<< HEAD
     <intentionAction>
       <className>com.jetbrains.lang.dart.assists.DartQuickAssistIntention</className>
       <category>Dart</category>
     </intentionAction>
-=======
-    <lang.importOptimizer language="Dart" implementationClass="com.jetbrains.lang.dart.ide.imports.DartImportOptimizer"/>
->>>>>>> 3a51fd77
 
     <applicationService serviceInterface="com.jetbrains.lang.dart.analyzer.DartAnalysisServerService"
                         serviceImplementation="com.jetbrains.lang.dart.analyzer.DartAnalysisServerService"/>
