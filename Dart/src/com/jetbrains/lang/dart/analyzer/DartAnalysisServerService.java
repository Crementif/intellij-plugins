--- conflicted
+++ resolved
@@ -100,13 +100,8 @@
     }
 
     @Override
-<<<<<<< HEAD
-    public void computedNavigation(String file, List<NavigationRegion> targets) {
+    public void computedNavigation(String file, List<NavigationRegion> regions) {
       if (DartResolver.isServerDrivenResolution()) {
-        myNavigationData.put(FileUtil.toSystemIndependentName(file), targets);
-=======
-    public void computedNavigation(String file, List<NavigationRegion> regions) {
-      if (DartResolver.USE_SERVER) {
         file = FileUtil.toSystemIndependentName(file);
         // Ignore notifications for files that has been changed, but server does not know about it yet.
         if (myFilePathsWithUnsentChanges.contains(file)) {
@@ -122,7 +117,6 @@
           myNavigationData.put(file, pluginRegions);
         }
         // Force (re)highlighting.
->>>>>>> b3d93a95
         final VirtualFile virtualFile = LocalFileSystem.getInstance().findFileByPath(file);
         if (virtualFile != null) {
           Project[] projects = ProjectManager.getInstance().getOpenProjects();
@@ -438,7 +432,7 @@
         }
       }
     }
-    myFilePathsWithUnsentChanges.clear();;
+    myFilePathsWithUnsentChanges.clear();
   }
 
   public boolean updateRoots(@NotNull final List<String> includedRoots,
